# xhyve

![](./xhyve_logo.png)
<!-- https://thenounproject.com/term/squirrel/57718/ -->

About
-----

The *xhyve hypervisor* is a port of [bhyve](http://www.bhyve.org) to OS X. It is built on top of Hypervisor.framework in OS X 10.10 Yosemite and higher, runs entirely in userspace, and has no other dependencies. It can run FreeBSD and vanilla Linux distributions and may gain support for other guest operating systems in the future.

License: BSD

Introduction: [http://www.pagetable.com/?p=831](http://www.pagetable.com/?p=831)

Requirements
------------

* OS X 10.10.3 Yosemite or later
* a 2010 or later Mac (i.e. a CPU that supports EPT)

Building
--------

    $ make

The resulting binary will be in build/xhyve

Usage
-----

    $ xhyve -h


What is bhyve?
--------------

bhyve is the FreeBSD hypervisor, roughly analogous to KVM + QEMU on Linux. It has a focus on simplicity and being legacy free.

It exposes the following peripherals to virtual machines:

  - Local x(2)APIC
  - IO-APIC
  - 8259A PIC
  - 8253/8254 PIT
  - HPET
  - PM Timer
  - RTC
  - PCI
    - host bridge
    - passthrough
    - UART
    - AHCI (i.e. HDD and CD)
    - VirtIO block device
    - VirtIO networking
    - VirtIO RNG

Notably absent are sound, USB, HID and any kind of graphics support. With a focus on server virtualization this is not strictly a requirement. bhyve may gain desktop virtualization capabilities in the future but this doesn't seem to be a priority.

Unlike QEMU, byhve also currently lacks any kind of guest-side firmware (QEMU uses the GPL3 [SeaBIOS](http://www.seabios.org)), but aims to provide a compatible [OVMF EFI](http://www.linux-kvm.org/page/OVMF) in the near future. It does however provide ACPI, SMBIOS and MP Tables.

bhyve architecture
------------------
                                                           Linux
               I/O        VM control       FreeBSD        NetBSD
                                                          OpenBSD
             |     A        |     A           |              |
             V     |        V     |           V              V
         +-------------++-------------++-------------++-------------+
         |             ||             ||             ||             |
         |    bhyve    ||  bhyvectl   ||  bhyveload  || grub2-bhyve |
         |             ||             ||             ||             |
         |             ||             ||             ||             |
         +-------------++-------------++-------------++-------------+
         +----------------------------------------------------------+
         |                        libvmmapi                         |
         +----------------------------------------------------------+
                                       A
                                       |                         user
         ------------------------------┼------------------------------
                                       | ioctl         FreeBSD kernel
                                       V
                         +----------------------------+
                         |        VMX/SVM host        |
                         |       VMX/SVM guest        |
                         |   VMX/SVM nested paging    |
                         |           Timers           |
                         |         Interrupts         |
                         +----------------------------+
                          vmm.ko


**vmm.ko**

The bhyve FreeBSD kernel module. Manages VM and vCPU objects, the guest physical address space and handles guest interaction with PIC, PIT, HPET, PM Timer, x(2)APIC and I/O-APIC. Contains a minimal x86 emulator to decode guest MMIO. Executes the two innermost vCPU runloops (VMX/SVM and interrupts/timers/paging). Has backends for Intel VMX and AMD SVM. Provides an ioctl and mmap API to userspace.

**libvmmapi**

Thin abstraction layer between the vmm.ko ioctl interface and the userspace C API.

**bhyve**

The userspace bhyve component (kind of a very light-weight QEMU) that executes virtual machines. Runs the guest I/O vCPU runloops. Manages ACPI, PCI and all non in-kernel devices. Interacts with vmm.ko through libvmmapi.

**bhyvectl**

Somewhat superfluous utility to introspect and manage the life cycle of virtual machines. Virtual machines and vCPUs can exist as kernel objects independently of a bhyve host process. Typically used to delete VM objects after use. Odd architectural choice.

**bhyveload**

Userspace port of the FreeBSD bootloader. Since bhyve still lacks a firmware this is a cumbersome workaround to bootstrap a guest operating system. It creates a VM object, loads the FreeBSD kernel into guest memory, sets up the initial vCPU state and then exits. Only then a VM can be executed by bhyve.

**grub2-bhyve**

Performs the same function as bhyveload but is a userspace port of [GRUB2](http://github.com/grehan-freebsd/grub2-bhyve). It is used to bootstrap guest operating systems other than FreeBSD, i.e. Linux, OpenBSD and NetBSD.

Support for Windows guests is work in progress and dependent on the EFI port.


xhyve architecture
------------------
        +----------------------------------------------------------+
        | xhyve                                                    |
        |                                                          |
        |                            I/O                           |
        |                                                          |
        |                                                          |
        |                                                          |
        |+--------------------------------------------------------+|
        ||  vmm                   VMX guest                       ||
        ||                          Timers                        ||
        ||                        Interrupts                      ||
        |+--------------------------------------------------------+|
        +----------------------------------------------------------+
        +----------------------------------------------------------+
        |                   Hypervisor.framework                   |
        +----------------------------------------------------------+
                                      A
                                      |                         user
        ------------------------------┼------------------------------
                                      |syscall            xnu kernel
                                      V
        
                                   VMX host
                               VMX nested paging


xhyve shares most of the code with bhyve but is architecturally very different. Hypervisor.framework provides an interface to the VMX VMCS guest state and a safe subset of the VMCS control fields, thus making userspace hypervisors without any additional kernel extensions possible. The VMX host state and all aspects of nested paging are handled by the OS X kernel, you can manage the guest physical address space simply through mapping of regions of your own address space.

*xhyve* is equivalent to the *bhyve* process but gains a subset of a userspace port of the vmm kernel module. SVM, PCI passthrough and the VMX host and EPT aspects are dropped. The vmm component provides a libvmmapi compatible interface to xhyve. Hypervisor.framework seems to enforce a strict 1:1 relationship between a host process/VM and host thread/vCPU, that means VMs and vCPUs can only be interacted with by the processes and threads that created them. Therefore, unlike bhyve, xhyve needs to adhere to a single process model. Multiple virtual machines can be created by launching multiple instances of xhyve. xhyve retains most of the bhyve command line interface.

*bhyvectl*, *bhyveload* and *grub2-bhyve* are incompatible with a single process model and are dropped. As a stop-gap solution until we have a proper firmware xhyve supports the Linux [kexec protocol](http://www.kernel.org/doc/Documentation/x86/boot.txt), a very simple and straightforward way to bootstrap a Linux kernel. It takes a bzImage and optionally initrd image and kernel parameter string as input.

Networking
------
If you want the same IP address across VM reboots, assign a UUID to a particular VM:

    $ xhyve [-U uuid]

**Optional:**

If you need more advanced networking and already have a configured [TAP](http://tuntaposx.sourceforge.net) device you can use it with:

	virtio-tap,tapX

instead of:

    virtio-net

Where *X* is your tap device, i.e. */dev/tapX*.

Issues
------
Right now, if you have (any version of) VirtualBox running and attempt to run
xhyve it will immediately crash your system as it triggers a kernel panic.
This is not a xhyve issue *per se*, since it runs in userspace, but a
VirtualBox one which just doesn't play nice with Hypervisor.framework.
(see issues [#5](https://github.com/mist64/xhyve/issues/5) and [#9](https://github.com/mist64/xhyve/issues/9) for the full context)

TODO
----

- vmm:
  - enable APIC access page to speed up APIC emulation
  - enable x2APIC MSRs (even faster)
  - vmm_callout:
      - is a quick'n'dirty implementation of the FreeBSD kernel callout mechanism
      - seems to be racy
      - fix races or perhaps replace with something better
      - use per vCPU timer event thread (performance)?
  - some 32-bit guests are broken (support PAE paging in VMCS)
  - PCID guest support (performance)
- block_if:
  - OS X does not support preadv/pwritev, we need to serialize reads and writes for the time being until we find a better solution. (performance)
  - support block devices other than plain files
- virtio_net:
  - unify TAP and vmnet backends
<<<<<<< HEAD
  - vmnet: make it not require root
  - vmnet: send/receive more than a single packet at a time (performance)
- ACPI tables don't work
  - bhyve creates ASL on the fly and then calls out to an ASL compiler (iasl) on
    every VM boot to create the DSDT:
      - remove dependency on iasl by creating AML bytecode directly
      - shouldn't be to hard since we we are only interested in a very small
        subset of ASL
=======
  - performance: send/receive more than a single packet at a time
>>>>>>> eccf36b7
- virtio_rnd:
  - is untested
- remove explicit state transitions:
  - since only the owning task/thread can modify the VM/vCPUs a lot of the synchronization might be unnecessary
- performance, performance and performance
- remove vestigial code, cleanup<|MERGE_RESOLUTION|>--- conflicted
+++ resolved
@@ -180,35 +180,26 @@
 ----
 
 - vmm:
-  - enable APIC access page to speed up APIC emulation
-  - enable x2APIC MSRs (even faster)
+  - enable APIC access page to speed up APIC emulation (**performance**)
+  - enable x2APIC MSRs (even faster) (**performance**)
   - vmm_callout:
       - is a quick'n'dirty implementation of the FreeBSD kernel callout mechanism
       - seems to be racy
       - fix races or perhaps replace with something better
-      - use per vCPU timer event thread (performance)?
+      - use per vCPU timer event thread (**performance**)?
+      - use hardware VMX preemption timer instead of `pthread_cond_wait` (**performance**)
   - some 32-bit guests are broken (support PAE paging in VMCS)
-  - PCID guest support (performance)
+  - PCID guest support (**performance**)
 - block_if:
-  - OS X does not support preadv/pwritev, we need to serialize reads and writes for the time being until we find a better solution. (performance)
+  - OS X does not support `preadv`/`pwritev`, we need to serialize reads and writes for the time being until we find a better solution. (**performance**)
   - support block devices other than plain files
 - virtio_net:
   - unify TAP and vmnet backends
-<<<<<<< HEAD
   - vmnet: make it not require root
-  - vmnet: send/receive more than a single packet at a time (performance)
-- ACPI tables don't work
-  - bhyve creates ASL on the fly and then calls out to an ASL compiler (iasl) on
-    every VM boot to create the DSDT:
-      - remove dependency on iasl by creating AML bytecode directly
-      - shouldn't be to hard since we we are only interested in a very small
-        subset of ASL
-=======
-  - performance: send/receive more than a single packet at a time
->>>>>>> eccf36b7
+  - vmnet: send/receive more than a single packet at a time (**performance**)
 - virtio_rnd:
   - is untested
 - remove explicit state transitions:
-  - since only the owning task/thread can modify the VM/vCPUs a lot of the synchronization might be unnecessary
+  - since only the owning task/thread can modify the VM/vCPUs a lot of the synchronization might be unnecessary (**performance**)
 - performance, performance and performance
 - remove vestigial code, cleanup